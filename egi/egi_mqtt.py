#!/usr/bin/env python3
 
from gps import *
import paho.mqtt.client as mqtt #import the client1
import time
import random
import json
import os
import argparse
import logging
import coloredlogs
import threading

gpsd = None #seting the global variable
Active = True
styles = {'critical': {'bold': True, 'color': 'red'}, 'debug': {'color': 'green'}, 'error': {'color': 'red'}, 'info': {'color': 'white'}, 'notice': {'color': 'magenta'}, 'spam': {'color': 'green', 'faint': True}, 'success': {'bold': True, 'color': 'green'}, 'verbose': {'color': 'blue'}, 'warning': {'color': 'yellow'}}
level = logging.INFO 
coloredlogs.install(level=level, fmt='%(asctime)s.%(msecs)03d \033[0;90m%(levelname)-8s '
                    ''
                    '\033[0;36m%(filename)-18s%(lineno)3d\033[00m '
                    '%(message)s',
                    level_styles = styles)
logging.info("Initializing EGI")

#######################################################
##                Initialize Variables               ##
#######################################################
config = {}
config['Local'] = ["127.0.0.1", "skyscan/egi", "Local MQTT Bus"]  # updated based on naming convention here: https://www.hivemq.com/blog/mqtt-essentials-part-5-mqtt-topics-best-practices/
timeTrigger = time.mktime(time.gmtime()) + 10
timeHeartbeat = time.mktime(time.gmtime()) + 10
ID = str(random.randint(1,100001))


class GpsPoller(threading.Thread):
  def __init__(self):
    threading.Thread.__init__(self)
    global gpsd #bring it in scope
    gpsd = gps(mode=WATCH_ENABLE|WATCH_NEWSTYLE)
    self.current_value = None
    self.running = True #setting the thread running to true

  def run(self):
    global gpsd
    while self.running:
      gpsd.next() #this will continue to loop and grab EACH set of gpsd info to clear the buffer

parser = argparse.ArgumentParser(description='An MQTT based camera controller', 
epilog="Example: python3 egi_mqtt.py -l 38.87281961220809 -L -77.03190539736168 -a 20.4")
parser.add_argument('-m', '--mqtt-host', help="MQTT broker hostname", default='127.0.0.1')
parser.add_argument('-l', '--latitude', help="Latitude (decimal degrees)", required=True)
parser.add_argument('-L', '--longitude', help="Longitude (decimal degrees)", required=True)
parser.add_argument('-a', '--altitude', help="Altitude (meters)", required=True)
parser.add_argument('-r', '--roll', help="Roll Angle of Camera (degrees)", default=0)
parser.add_argument('-p', '--pitch', help="Pitch Angle of Camera (degrees)", default=0)
parser.add_argument('-y', '--yaw', help="Yaw Angle of Camera (degrees from True North)", default=0)
try:
    args = parser.parse_args()
except:
    logging.critical("Error in Command Line Argument Parsing.  Are all environment variables set?")
    raise
    

state = {}
state['time'] = defaultTime = time.strftime("%Y-%m-%dT%H:%M:%SZ",time.gmtime())
state['lat'] = defaultLat = float(args.latitude)
state['long'] = defaultLong = float(args.longitude)
state['alt'] = defaultAlt = float(args.altitude)
state['roll'] = defaultRoll = float(args.roll)
state['pitch'] = defaultPitch = float(args.pitch)
state['yaw'] = defaultYaw = float(args.yaw)
state['fix'] = 0
logging.info("Initial State Array: " + str(state))


#######################################################
##           Local MQTT Callback Function            ##
#######################################################
def on_message_local(client, userdata, message):
    payload = str(message.payload.decode("utf-8"))
    logging.info('Message Received: ' + message.topic + ' | ' + payload)
    
def on_disconnect(client, userdata, rc):
    global Active
    Active = False

#############################################
##       Initialize Local MQTT Bus         ##
#############################################
Unit = 'Local'
broker_address=config[Unit][0]
broker_address=args.mqtt_host
local_topic= config[Unit][1]
logging.info("connecting to MQTT broker at "+broker_address+", channel '"+local_topic+"'")
clientLocal = mqtt.Client("EGI-"+ID) #create new instance
clientLocal.on_message = on_message_local #attach function to callback
clientLocal.on_disconnect = on_disconnect
try:
    clientLocal.connect(broker_address) #connect to broker
except:
    logging.critical("Could not connect to MQTT Broker.", exc_info=True)
    raise
clientLocal.loop_start() #start the loop
clientLocal.publish("skyscan/registration","EGI-"+ID+" Registration")

gpsp = GpsPoller() # create the thread
try:
    gpsp.start() # start it up
    #############################################
    ##                Main Loop                ##
    #############################################
    while Active:
        state['fix'] = gpsd.fix.mode
        
        # check for 3D fix and update GPS state
        if state['fix']==3: 
            state['time'] = gpsd.fix.time
            state['lat'] = gpsd.fix.latitude
            state['long'] = gpsd.fix.longitude
            state['alt'] = gpsd.fix.altitude
        else:
            state['time'] = defaultTime
            state['lat'] = defaultLat
            state['long'] = defaultLong
            state['alt'] = defaultAlt
        
        # 10 second mqtt publish interval
        if timeTrigger < time.mktime(time.gmtime()):
            if state['fix'] != 3:
                logging.info("No GPS fix. Using EGI values from .env. Check GPS attached on /dev/ACM0 and clear view of sky.")
            timeTrigger = time.mktime(time.gmtime()) + 10
            clientLocal.publish(local_topic,json.dumps(state))
            
        # 30 second heartbeat interval
        if timeHeartbeat < time.mktime(time.gmtime()):
            timeHeartbeat = time.mktime(time.gmtime()) + 30
<<<<<<< HEAD
            logging.info("EGI Heartbeat - Current EGI State: " + json.dumps(state))
        
    time.sleep(0.01)
=======
            logging.info("Current EGI State: " + json.dumps(state))
        time.sleep(0.01)
>>>>>>> 28724ae1
except (KeyboardInterrupt, SystemExit): #when you press ctrl+c
    logging.info("Killing GPS Thread...")
    gpsp.running = False
    gpsp.join(2)
except:
    logging.critical("Error starting GPS.", exc_info=True)
    gpsp.running = False
    gpsp.join(2)
    raise<|MERGE_RESOLUTION|>--- conflicted
+++ resolved
@@ -134,14 +134,9 @@
         # 30 second heartbeat interval
         if timeHeartbeat < time.mktime(time.gmtime()):
             timeHeartbeat = time.mktime(time.gmtime()) + 30
-<<<<<<< HEAD
             logging.info("EGI Heartbeat - Current EGI State: " + json.dumps(state))
         
-    time.sleep(0.01)
-=======
-            logging.info("Current EGI State: " + json.dumps(state))
         time.sleep(0.01)
->>>>>>> 28724ae1
 except (KeyboardInterrupt, SystemExit): #when you press ctrl+c
     logging.info("Killing GPS Thread...")
     gpsp.running = False
