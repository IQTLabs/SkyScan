--- conflicted
+++ resolved
@@ -20,13 +20,9 @@
 ## Launch the Docker Container
 In the main directory of this repository, use Docker Compose to launch the container:
 
-<<<<<<< HEAD
 ```bash
 docker-compose up
 ```
-=======
-Then go to to the IP/domain name for the computer this is running on.... probably localhost. and port 8888 in a browser: `http://localhost:8888`
->>>>>>> 36e0bde4
 
 
 
